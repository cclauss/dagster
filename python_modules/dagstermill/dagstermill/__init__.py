--- conflicted
+++ resolved
@@ -38,6 +38,7 @@
 from dagster.core.events import construct_json_event_logger, EventRecord, EventType
 from dagster.core.execution import (
     yield_pipeline_execution_context,
+    _get_resource_creation_info,
     _create_resource_gens,
     _get_resources_type,
 )
@@ -216,19 +217,6 @@
         self.populated_by_papermill = True
         self.solid_def_name = solid_def_name
         self.marshal_dir = marshal_dir
-<<<<<<< HEAD
-        loggers = None
-        if output_log_path != 0:
-            event_logger = construct_json_event_logger(output_log_path)
-            loggers = [event_logger]
-        # do not include event_callback in ExecutionMetadata,
-        # since that'll be taken care of by side-channel established by event_logger
-        run_config = RunConfig(run_id, loggers=loggers)
-        with yield_pipeline_execution_context(
-            self.pipeline_def, environment_dict, run_config
-        ) as pipeline_context:
-            self.context = DagstermillInNotebookExecutionContext(pipeline_context)
-=======
 
         if self.repository_def is None:
             self.pipeline_def = PipelineDefinition([], name='Dummy Pipeline (No Repo Registration)')
@@ -270,18 +258,17 @@
                 self.pipeline_def, environment_dict, execution_metadata
             ) as pipeline_context:
                 self.context = DagstermillInNotebookExecutionContext(pipeline_context)
->>>>>>> 4820ba95
 
         # Below is all for resources in notebook to work
-        with _get_resource_creation_info(
-            self.pipeline_def, environment_dict, run_config
-        ) as resource_creation_info:
-            resource_gens = _create_resource_gens(
-                self.pipeline_def, 
-                resource_creation_info.context_def, 
-                resource_creation_info.environment_config, 
-                resource_creation_info.run_id)
-            self.context.resource_gens = resource_gens
+        resource_creation_info = _get_resource_creation_info(
+            self.pipeline_def, environment_dict, self.context.run_id
+        )
+        resource_gens = _create_resource_gens(
+            self.pipeline_def,
+            resource_creation_info.context_def, 
+            resource_creation_info.environment_config, 
+            resource_creation_info.run_id)
+        self.context.resource_gens = resource_gens
 
         self.context.resources_type = _get_resources_type(
             self.pipeline_def, self.context.environment_config
